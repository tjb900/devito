--- conflicted
+++ resolved
@@ -5,17 +5,8 @@
 from devito.logger import warning
 
 
-<<<<<<< HEAD
 def plot_field(field, xmin=0., xmax=2., ymin=0., ymax=2., zmin=None, zmax=None,
                view=None, linewidth=0):
-    """Utility plotting routine for 2D data
-
-    :param field: Numpy array with field data to plot
-    :param xmax: (Optional) Length of the x-axis
-    :param ymax: (Optional) Length of the y-axis
-    :param view: (Optional) View point to intialise
-=======
-def plot_field(field, xmax=2., ymax=2., zmax=None, view=None, linewidth=0):
     """
     Utility plotting routine for 2D data.
 
@@ -29,7 +20,6 @@
         Length of the y-axis.
     view: int, optional
         View point to intialise.
->>>>>>> 53174bb4
     """
     if xmin > xmax or ymin > ymax:
         raise ValueError("Dimension min cannot be larger than dimension max.")
