sudo: false

language: python

# Environment variable for documentation deployment
# Change author email when website author changes
env:
  global:
  - ENCRYPTION_LABEL: "1909213e8aea"
  - COMMIT_AUTHOR_EMAIL: "pandolfovince@gmail.com"
  - DEVITO_LOGGING: "DEBUG"
  - DEVITO_TRAVIS_TEST: "1"

matrix:
  include:
    - os: linux
      python: "2.7"
<<<<<<< HEAD
      env: DEVITO_ARCH=gcc-4.9 DEVITO_OPENMP=0 DEVITO_LOGGING=ERROR
    - os: linux
      python: "2.7"
      env: DEVITO_ARCH=gcc-5 DEVITO_OPENMP=0 DEVITO_LOGGING=ERROR
    - os: linux
      python: "3.5"
      env: DEVITO_ARCH=gcc-4.9 DEVITO_OPENMP=0 DEVITO_LOGGING=ERROR
    - os: linux
      python: "2.7"
      env: DEVITO_ARCH=gcc-4.9 DEVITO_OPENMP=1 OMP_NUM_THREADS=2 DEVITO_LOGGING=ERROR
  allow_failures:
    - os: osx
      python: "2.7"
      env: DEVITO_ARCH=clang DEVITO_OPENMP=0 DEVITO_LOGGING=ERROR
=======
      env: DEVITO_ARCH=gcc-4.9 DEVITO_OPENMP=0
    - os: linux
      python: "2.7"
      env: DEVITO_ARCH=gcc-5 DEVITO_OPENMP=0
    - os: linux
      python: "3.5"
      env: DEVITO_ARCH=gcc-4.9 DEVITO_OPENMP=0
    - os: linux
      python: "2.7"
      env: DEVITO_ARCH=gcc-4.9 DEVITO_OPENMP=1 OMP_NUM_THREADS=2
  allow_failures:
    - os: osx
      python: "2.7"
      env: DEVITO_ARCH=clang DEVITO_OPENMP=0
>>>>>>> 21935426

addons:
  apt:
    sources:
      - ubuntu-toolchain-r-test     # For gcc 4.9 and 5
    packages:
      - gcc-4.9
      - g++-4.9
      - gcc-5
      - g++-5

before_install:
  # Setup anaconda
  - if [[ "$TRAVIS_PYTHON_VERSION" == "2.7" ]]; then
      wget https://repo.continuum.io/miniconda/Miniconda2-latest-Linux-x86_64.sh -O miniconda.sh;
    else
      wget https://repo.continuum.io/miniconda/Miniconda3-latest-Linux-x86_64.sh -O miniconda.sh;
    fi
  - bash miniconda.sh -b -p $HOME/miniconda
  - export PATH="$HOME/miniconda/bin:$PATH"
  - hash -r
  - conda config --set always_yes yes --set changeps1 no
  - conda update -q conda
  # Useful for debugging any issues with conda
  - conda info -a

install:
  - conda env create -q -f environment.yml python=$TRAVIS_PYTHON_VERSION
  - source activate devito
  - pip install -e .

before_script:
  - echo -e "Host github.com\n\tStrictHostKeyChecking no\n" >> ~/.ssh/config

script:
  - flake8 --builtins=ArgumentError .
  - py.test -vs tests/
  - DEVITO_BACKEND=foreign py.test -vs tests/test_operator.py -k TestForeign
  - python examples/benchmark.py test -P tti -so 4 -a -d 20 20 20 -n 5
  - python examples/benchmark.py test -P acoustic -a
  - python examples/seismic/acoustic/acoustic_example.py --full
  - python examples/seismic/acoustic/constant_example.py --full
  - py.test -vs examples/seismic/tutorials
  - py.test -vs examples/cfd

  # Docs generation and deployment
  - sphinx-apidoc -f -o docs/ examples
  - sphinx-apidoc -f -o docs/ devito devito/yask/*
  - if [[ $DEVITO_ARCH == 'gcc-5' ]]; then ./docs/deploy.sh; fi<|MERGE_RESOLUTION|>--- conflicted
+++ resolved
@@ -15,22 +15,6 @@
   include:
     - os: linux
       python: "2.7"
-<<<<<<< HEAD
-      env: DEVITO_ARCH=gcc-4.9 DEVITO_OPENMP=0 DEVITO_LOGGING=ERROR
-    - os: linux
-      python: "2.7"
-      env: DEVITO_ARCH=gcc-5 DEVITO_OPENMP=0 DEVITO_LOGGING=ERROR
-    - os: linux
-      python: "3.5"
-      env: DEVITO_ARCH=gcc-4.9 DEVITO_OPENMP=0 DEVITO_LOGGING=ERROR
-    - os: linux
-      python: "2.7"
-      env: DEVITO_ARCH=gcc-4.9 DEVITO_OPENMP=1 OMP_NUM_THREADS=2 DEVITO_LOGGING=ERROR
-  allow_failures:
-    - os: osx
-      python: "2.7"
-      env: DEVITO_ARCH=clang DEVITO_OPENMP=0 DEVITO_LOGGING=ERROR
-=======
       env: DEVITO_ARCH=gcc-4.9 DEVITO_OPENMP=0
     - os: linux
       python: "2.7"
@@ -45,7 +29,6 @@
     - os: osx
       python: "2.7"
       env: DEVITO_ARCH=clang DEVITO_OPENMP=0
->>>>>>> 21935426
 
 addons:
   apt:
