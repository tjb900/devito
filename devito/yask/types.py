from cached_property import cached_property
import sympy
import numpy as np
import ctypes
from functools import reduce
from operator import mul

from devito.exceptions import InvalidArgument
from devito.logger import yask as log, yask_warning as warning
from devito.tools import Signer, memoized_meth, dtype_to_ctype
import devito.types.basic as basic
import devito.types.caching as caching
import devito.types.constant as constant
import devito.types.dense as dense
import devito.types.grid as grid

from devito.yask.data import Data, DataScalar
from devito.yask.utils import namespace
from devito.yask.wrappers import contexts

__all__ = ['Constant', 'Function', 'TimeFunction', 'Grid', 'CacheManager',
           'YaskVarObject', 'YaskSolnObject']


class Constant(constant.Constant):

    from_YASK = True

    def __init_finalize__(self, *args, **kwargs):
        value = kwargs.pop('value', 0.)
        super(Constant, self).__init_finalize__(*args, value=DataScalar(value), **kwargs)

    @property
    def data(self):
        return self._value

    @data.setter
    def data(self, val):
        self._value = DataScalar(val)

    def _arg_defaults(self, alias=None):
        args = super(Constant, self)._arg_defaults(alias=alias)

        key = alias or self
        args[namespace['code-var-name'](key.name)] = None

        return args

    def _arg_values(self, **kwargs):
        values = super(Constant, self)._arg_values(**kwargs)

        # Necessary when there's a scalar (i.e., non-Constant) override
        values[namespace['code-var-name'](self.name)] = None

        return values


class Function(dense.Function, Signer):

    from_YASK = True

    def __new__(cls, *args, **kwargs):
        key = cls._cache_key(*args, **kwargs)
        obj = cls._cache_get(key)

        if obj is not None:
            newobj = sympy.Function.__new__(cls, *args, **kwargs.get('options', {}))
<<<<<<< HEAD
            newobj._cached_init()
        else:
            # If a Function has no SpaceDimension, than for sure it won't be
            # used by YASK. We then return a devito.Function, which employs
            # a standard row-major format for data values
            dimensions, indices = cls.__indices_setup__(**kwargs)
            klass = cls if any(i.is_Space for i in dimensions) else cls.__base__
            newobj = cls.__base__.__new__(klass, *args, **kwargs)
=======
            newobj.__init_cached__(key)
            return newobj

        # Not in cache. Create a new Function via core.Function

        # If a Function has no SpaceDimension, than for sure it won't be
        # used by YASK. We then return a devito.Function, which employs
        # a standard row-major format for data values
        indices = cls.__indices_setup__(**kwargs)
        klass = cls if any(i.is_Space for i in indices) else cls.__base__
        newobj = cls.__base__.__new__(klass, *args, **kwargs)

>>>>>>> 1997e35c
        return newobj

    def __padding_setup__(self, **kwargs):
        # YASK calculates the padding, so we bypass the dense.Function's autopadding
        return tuple((0, 0) for i in range(self.ndim))

    def _allocate_memory(func):
        """Allocate memory in terms of YASK vars."""
        def wrapper(self):
            if self._data is None:
                log("Allocating memory for %s%s" % (self.name, self.shape_allocated))

                # Free memory carried by stale symbolic objects
                # TODO: see issue #944
                # CacheManager.clear(dump_contexts=False, force=False)

                # Fetch the appropriate context
                context = contexts.fetch(self.dimensions, self.dtype)

                # Create a YASK var; this allocates memory
                var = context.make_var(self)

                # `self._padding` must be updated as (from the YASK docs):
                # "The value may be slightly larger [...] due to rounding"
                padding = []
                for i in self.dimensions:
                    if i.is_Space:
                        padding.append((var.get_left_extra_pad_size(i.name),
                                        var.get_right_extra_pad_size(i.name)))
                    else:
                        # time and misc dimensions
                        padding.append((0, 0))
                self._padding = tuple(padding)
                del self.shape_allocated  # Invalidate cached_property

                self._data = Data(var, self.shape_allocated, self.indices, self.dtype)
                self._data.reset()
            return func(self)
        return wrapper

    def __del__(self):
        if self._data is None:
            # Perhaps data had never been allocated
            return
        if self is self.function:
            # The original Function (e.g., f(x, y)) is in charge of freeing memory,
            # while this is a no-op for all other objects derived from it (e.g.,
            # (e.g., f(x+1, y), f(x, y-2))
            self._data.release_storage()

    @property
    @_allocate_memory
    def _data_buffer(self):
        num_elements = self._data.var.get_num_storage_elements()
        shape = self.shape_allocated
        ctype_1d = dtype_to_ctype(self.dtype) * reduce(mul, shape)

        if num_elements != reduce(mul, shape):
            warning("num_storage_elements(%d) != reduce(mul, %s)",
                    num_elements, str(shape))

        buf = ctypes.cast(
            int(self._data.var.get_raw_storage_buffer()),
            ctypes.POINTER(ctype_1d)).contents

        return np.frombuffer(buf, dtype=self.dtype).reshape(shape)

    @property
    def data(self):
        """
        The domain data values, as a Data.

        The returned object, which behaves as a `numpy.ndarray`, provides
        a *view* of the actual data, in row-major format. Internally, the data is
        stored in whatever layout adopted by YASK.

        Any read/write from/to the returned Data should be performed
        assuming a row-major storage layout; behind the scenes, these accesses
        are automatically translated into whatever YASK expects, in order to pick
        the intended values.

        Abstracting away the internal storage layout adopted by YASK guarantees
        that user code works independently of the chosen Devito backend. This may
        introduce a little performance penalty when accessing data w.r.t. the
        default Devito backend. Such penalty should however be easily amortizable,
        as the time spent in running Operators is expected to be vastly greater
        than any user-level data manipulation.

        For further information, refer to ``Data.__doc__``.
        """
        return self.data_domain

    @cached_property
    @_allocate_memory
    def data_domain(self):
        """
        Notes
        -----
        Alias to ``self.data``.
        """
        return Data(self._data.var, self.shape, self.indices, self.dtype,
                    offset=self._offset_domain)

    @cached_property
    @_allocate_memory
    def data_with_halo(self):
        return Data(self._data.var, self.shape_with_halo, self.indices, self.dtype,
                    offset=self._offset_halo.left)

    @cached_property
    @_allocate_memory
    def _data_allocated(self):
        return Data(self._data.var, self.shape_allocated, self.indices, self.dtype)

    def _arg_defaults(self, alias=None):
        args = super(Function, self)._arg_defaults(alias=alias)

        key = alias or self
        args[namespace['code-var-name'](key.name)] = self.data.rawpointer

        return args

    def _signature_items(self):
        return (self.name,) + tuple(i.name for i in self.indices)


class TimeFunction(dense.TimeFunction, Function):

    from_YASK = True

    @classmethod
    def __indices_setup__(cls, **kwargs):
        dimensions, indices = dense.TimeFunction.__indices_setup__(**kwargs)
        dimensions, indices = list(dimensions), list(indices)
        # Never use a SteppingDimension in the yask backend: it is simply
        # unnecessary
        if indices[cls._time_position].is_Stepping:
            indices[cls._time_position] = indices[cls._time_position].root
        if dimensions[cls._time_position].is_Stepping:
            dimensions[cls._time_position] = dimensions[cls._time_position].root
        return tuple(dimensions), tuple(indices)

    @memoized_meth
    def _arg_defaults(self, alias=None):
        args = super(TimeFunction, self)._arg_defaults(alias=alias)
        # This is a little hack: a TimeFunction originally meant to be accessed
        # via modulo buffered iteration should never impose anything on the time
        # dimension
        if self._time_buffering:
            args.pop(self.time_dim.max_name)
            args.pop(self.time_dim.size_name)
        return args

    def _arg_check(self, args, intervals):
        if self._time_buffering:
            # Using a TimeDimension in place of a SteppingDimension, so we
            # should silence any errors due to assuming OOB accesses
            try:
                super(TimeFunction, self)._arg_check(args, intervals)
            except InvalidArgument:
                for i, s in zip(self.indices, args[self.name].shape):
                    size = np.inf if i.is_Time else s
                    i._arg_check(args, size, intervals[i])
        else:
            super(TimeFunction, self)._arg_check(args, intervals)


class Grid(grid.Grid):

    def __init__(self, *args, **kwargs):
        super(Grid, self).__init__(*args, **kwargs)

        # Initialize a new YaskContext for this Grid
        contexts.putdefault(self)

    @property
    def _const(self):
        return Constant

    def _make_stepping_dim(self, time_dim, **kwargs):
        # In the `yask` backend, the stepping dimension is an alias of the
        # time dimension
        return time_dim

    def __setstate__(self, state):
        super(Grid, self).__setstate__(state)
        # A new context is created, as the unpickled Dimensions are new objects
        contexts.putdefault(self)


basic.Basic.from_YASK = False
basic.Basic.is_YaskVarObject = False
basic.Array.from_YASK = True


class YaskVarObject(basic.Object):

    is_YaskVarObject = True

    dtype = namespace['type-var']
    value = None

    def __init__(self, mapped_function_name):
        self.mapped_function_name = mapped_function_name
        self.name = namespace['code-var-name'](mapped_function_name)

    def _arg_values(self, args=None, **kwargs):
        # The C-pointer to a YASK var is provided directly by Function/TimeFunction
        return {}

    # Pickling support
    _pickle_args = ['mapped_function_name']
    _pickle_kwargs = []


class YaskSolnObject(basic.Object):

    dtype = namespace['type-solution']
    value = None

    def __init__(self, name):
        self.name = name

    # Pickling support
    _pickle_args = ['name']
    _pickle_kwargs = []


class CacheManager(caching.CacheManager):

    @classmethod
    def clear(cls, dump_contexts=True, force=True):
        log("Dumping contexts and symbol caches")
        if dump_contexts:
            contexts.dump()
        super(CacheManager, cls).clear(force=force)<|MERGE_RESOLUTION|>--- conflicted
+++ resolved
@@ -65,16 +65,6 @@
 
         if obj is not None:
             newobj = sympy.Function.__new__(cls, *args, **kwargs.get('options', {}))
-<<<<<<< HEAD
-            newobj._cached_init()
-        else:
-            # If a Function has no SpaceDimension, than for sure it won't be
-            # used by YASK. We then return a devito.Function, which employs
-            # a standard row-major format for data values
-            dimensions, indices = cls.__indices_setup__(**kwargs)
-            klass = cls if any(i.is_Space for i in dimensions) else cls.__base__
-            newobj = cls.__base__.__new__(klass, *args, **kwargs)
-=======
             newobj.__init_cached__(key)
             return newobj
 
@@ -83,11 +73,10 @@
         # If a Function has no SpaceDimension, than for sure it won't be
         # used by YASK. We then return a devito.Function, which employs
         # a standard row-major format for data values
-        indices = cls.__indices_setup__(**kwargs)
+        dimensions, indices = cls.__indices_setup__(**kwargs)
         klass = cls if any(i.is_Space for i in indices) else cls.__base__
         newobj = cls.__base__.__new__(klass, *args, **kwargs)
 
->>>>>>> 1997e35c
         return newobj
 
     def __padding_setup__(self, **kwargs):
