from functools import partial
from os import environ, getuid, mkdir, path
from tempfile import gettempdir

import numpy.ctypeslib as npct
from cgen import Pragma
from codepy.jit import extension_file_from_string
from codepy.toolchain import GCCToolchain

from devito.logger import log

__all__ = ['get_tmp_dir', 'get_compiler_from_env',
           'jit_compile', 'load', 'jit_compile_and_load',
           'GNUCompiler']


class Compiler(GCCToolchain):
    """Base class for all compiler classes.

    :param openmp: Boolean indicating if openmp is enabled. False by default

    The base class defaults all compiler specific settings to empty lists.
    Preset configurations can be built by inheriting from `Compiler` and setting
    specific flags to the desired values, eg.:

    def class MyCompiler(Compiler):
        def __init__(self):
            self.cc = 'mycompiler'
            self.cflags = ['list', 'of', 'all', 'compiler', 'flags']

    The flags that can be set are:
        * :data:`self.cc`
        * :data:`self.cflag`
        * :data:`self.ldflags`
        * :data:`self.include_dirs`
        * :data:`self.libraries`
        * :data:`self.library_dirs`
        * :data:`self.defines`
        * :data:`self.src_ext`
        * :data:`self.lib_ext`
        * :data:`self.undefines`
        * :data:`self.pragma_ivdep`

    """
    def __init__(self, openmp=False, **kwargs):
        self.cc = 'unknown'
        self.ld = 'unknown'
        self.cflags = []
        self.ldflags = []
        self.include_dirs = []
        self.libraries = []
        self.library_dirs = []
        self.defines = []
        self.undefines = []
        self.src_ext = 'c'
        self.lib_ext = 'so'
        # Devito-specific flags and properties
        self.openmp = openmp
        self.pragma_ivdep = [Pragma('ivdep')]
        self.pragma_nontemporal = []
        self.pragma_aligned = "omp simd aligned"

    def __str__(self):
        return self.__class__.__name__


class GNUCompiler(Compiler):
    """Set of standard compiler flags for the GCC toolchain

    :param openmp: Boolean indicating if openmp is enabled. False by default
    """

    def __init__(self, *args, **kwargs):
        super(GNUCompiler, self).__init__(*args, **kwargs)
        self.version = kwargs.get('version', None)
        self.cc = 'gcc' if self.version is None else 'gcc-%s' % self.version
        self.ld = 'gcc' if self.version is None else 'gcc-%s' % self.version
        self.cflags = ['-O3', '-g', '-fPIC', '-Wall', '-std=c99']
        self.ldflags = ['-shared']

        if self.openmp:
            self.ldflags += ['-fopenmp']
        self.pragma_ivdep = [Pragma('GCC ivdep')]


class ClangCompiler(Compiler):
    """Set of standard compiler flags for the clang toolchain

    :param openmp: Boolean indicating if openmp is enabled. False by default

    Note: Genrates warning if openmp is disabled.
    """

    def __init__(self, *args, **kwargs):
        super(ClangCompiler, self).__init__(*args, **kwargs)
        self.cc = 'clang'
        self.ld = 'clang'
        self.cflags = ['-O3', '-g', '-fPIC', '-Wall', '-std=c99']
        self.ldflags = ['-shared']
        self.lib_ext = 'dylib'

        if self.openmp:
            log("WARNING: Disabling OpenMP because clang does not support it.")
            self.openmp = False


class IntelCompiler(Compiler):
    """Set of standard compiler flags for the Intel toolchain

    :param openmp: Boolean indicating if openmp is enabled. False by default
    """

    def __init__(self, *args, **kwargs):
        super(IntelCompiler, self).__init__(*args, **kwargs)
        self.cc = 'icc'
        self.ld = 'icc'
        self.cflags = ['-O3', '-g', '-fPIC', '-Wall', '-std=c99', "-xhost"]
        self.ldflags = ['-shared']

        if self.openmp:
            self.ldflags += ['-qopenmp']
        self.pragma_nontemporal = [Pragma('vector nontemporal')]


class IntelMICCompiler(Compiler):
    """Set of standard compiler flags for the IntelMIC toolchain

    :param openmp: Boolean indicating if openmp is enabled. False by default

    Note: Generates warning if openmp is disabled.
    """

    def __init__(self, *args, **kwargs):
        super(IntelMICCompiler, self).__init__(*args, **kwargs)
        self.cc = 'icc'
        self.ld = 'icc'
        self.cflags = ['-O3', '-g', '-fPIC', '-Wall', '-std=c99', "-mmic"]
        self.ldflags = ['-shared']

        if self.openmp:
            self.ldflags += ['-qopenmp']
        else:
            log("WARNING: Running on Intel MIC without OpenMP is highly discouraged")
        self._mic = __import__('pymic')


class IntelKNLCompiler(Compiler):
    """Set of standard compiler flags for the clang toolchain"""

    def __init__(self, *args, **kwargs):
        super(IntelKNLCompiler, self).__init__(*args, **kwargs)
        self.cc = 'icc'
        self.ld = 'icc'
        self.cflags = ['-O3', '-g', '-fPIC', '-Wall', '-std=c99', "-xMIC-AVX512"]
        self.ldflags = ['-shared']
        if self.openmp:
            self.ldflags += ['-qopenmp']
        else:
            log("WARNING: Running on Intel KNL without OpenMP is highly discouraged")


class CustomCompiler(Compiler):
    """Custom compiler based on standard environment flags

    :param openmp: Boolean indicating if openmp is enabled. False by default

    Note: Currently honours CC, CFLAGS, LD and LDFLAGS, with defaults similar
    to the default GNU settings.
    """

    def __init__(self, *args, **kwargs):
        super(CustomCompiler, self).__init__(*args, **kwargs)
        self.cc = environ.get('CC', 'gcc')
        self.ld = environ.get('LD', 'gcc')
        self.cflags = environ.get('CFLAGS', '-O3 -g -fPIC -Wall -std=c99').split(' ')
        self.ldflags = environ.get('LDFLAGS', '-shared').split(' ')


# Registry dict for deriving Compiler classes according to
# environment variable DEVITO_ARCH. Developers should add
# new compiler classes here and provide a description in
# the docstring of get_compiler_from_env().
compiler_registry = {
    'gcc': GNUCompiler, 'gnu': GNUCompiler,
    'gcc-4.9': partial(GNUCompiler, version='4.9'),
    'gcc-5': partial(GNUCompiler, version='5'),
    'clang': ClangCompiler, 'osx': ClangCompiler,
    'intel': IntelCompiler, 'icpc': IntelCompiler,
    'icc': IntelCompiler,
    'intel-mic': IntelMICCompiler, 'mic': IntelMICCompiler,
    'intel-knl': IntelKNLCompiler, 'knl': IntelKNLCompiler,
}


def get_compiler_from_env():
    """Derive compiler class and settings from environment variables

    :return: The compiler indicated by the environment variable.

    The key environment variable DEVITO_ARCH supports the following values:
     * 'gcc' or 'gnu' - (Default) Standard GNU compiler toolchain
     * 'gcc-4.9' - GNU compiler toolchain version 4.9
     * 'gcc-5' - GNU compiler toolchain version 5
     * 'clang' or 'osx' - Clang compiler toolchain for Mac OSX
     * 'intel' or 'icpc' - Intel compiler toolchain via icpc
     * 'intel-mic' or 'mic' - Intel MIC using offload mode via pymic

    Additionally, the variable DEVITO_OPENMP can be used to enable OpenMP
    parallelisation on by setting it to "1".
    """
    key = environ.get('DEVITO_ARCH', None)
    openmp = environ.get('DEVITO_OPENMP', "0") == "1"
    if key is None:
        return CustomCompiler(openmp=openmp)
    else:
        return compiler_registry[key.lower()](openmp=openmp)


def get_tmp_dir():
    """Function to get a temp directory.

    :return: Path to a devito-specific tmp directory
    """
    tmpdir = path.join(gettempdir(), "devito-%s" % getuid())

    if not path.exists(tmpdir):
        mkdir(tmpdir)

    return tmpdir


def jit_compile(ccode, basename, compiler=GNUCompiler):
    """JIT compiles the given ccode and returns the lib filepath.

    :param ccode: String of C source code.
    :param basename: The string used to name various files for this compilation.
    :param compiler: The toolchain used for compilation. GNUCompiler by default.
    :return: Path to compiled lib
    """
<<<<<<< HEAD
    src_file = "%s.cpp" % basename
    lib_file = "%s.so" % basename
#    if path.exists(lib_file):
#	return lib_file
=======
    src_file = "%s.%s" % (basename, compiler.src_ext)
    lib_file = "%s.%s" % (basename, compiler.lib_ext)
>>>>>>> 7c6cf41b
    log("%s: Compiling %s" % (compiler, src_file))
    extension_file_from_string(toolchain=compiler, ext_file=lib_file,
                               source_string=ccode, source_name=src_file)

    return lib_file


def load(basename, compiler=GNUCompiler):
    """Load a compiled library

    :param basename: Name of the .so file.
    :param compiler: The toolchain used for compilation. GNUCompiler by default.
    :return: The loaded library.

    Note: If the provided compiler is of type `IntelMICCompiler`
    we utilise the `pymic` package to manage device streams.
    """
    lib_file = "%s.%s" % (basename, compiler.lib_ext)

    if isinstance(compiler, IntelMICCompiler):
        compiler._device = compiler._mic.devices[0]
        compiler._stream = compiler._device.get_default_stream()

        return compiler._device.load_library(lib_file)

    return npct.load_library(lib_file, '.')


def jit_compile_and_load(ccode, basename, compiler=GNUCompiler):
    """JIT compile the given ccode

    :param ccode: String of C source code.
    :param basename: The string used to name various files for this compilation.
    :param compiler: The toolchain used for compilation. GNUCompiler by default.
    :return: The compiled library.
    """
    jit_compile(ccode, basename, compiler=compiler)

    return load(basename, compiler=compiler)<|MERGE_RESOLUTION|>--- conflicted
+++ resolved
@@ -237,15 +237,8 @@
     :param compiler: The toolchain used for compilation. GNUCompiler by default.
     :return: Path to compiled lib
     """
-<<<<<<< HEAD
-    src_file = "%s.cpp" % basename
-    lib_file = "%s.so" % basename
-#    if path.exists(lib_file):
-#	return lib_file
-=======
     src_file = "%s.%s" % (basename, compiler.src_ext)
     lib_file = "%s.%s" % (basename, compiler.lib_ext)
->>>>>>> 7c6cf41b
     log("%s: Compiling %s" % (compiler, src_file))
     extension_file_from_string(toolchain=compiler, ext_file=lib_file,
                                source_string=ccode, source_name=src_file)
